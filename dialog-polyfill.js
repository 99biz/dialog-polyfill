--- conflicted
+++ resolved
@@ -1,166 +1,5 @@
 var dialogPolyfill = (function() {
 
-<<<<<<< HEAD
-    var addEventListenerFn = (window.document.addEventListener ? function(element, type, fn) {
-        element.addEventListener(type, fn);
-    } : function(element, type, fn) {
-        element.attachEvent('on' + type, fn);
-    }),
-        removeEventListenerFn = (window.document.removeEventListener ? function(element, type, fn) {
-            element.removeEventListener(type, fn);
-        } : function(element, type, fn) {
-            element.detachEvent('on' + type, fn);
-        }),
-        dialogPolyfill = {},
-        isDescendant = function(parent, child) {
-            var el = child.parentElement;
-            while (el !== null) {
-                if (el === parent) {
-                    return true;
-                }
-                el = el.parentElement;
-            }
-            return false;
-        };
-
-    dialogPolyfill.reposition = function(element) {
-        var scrollTop = document.body.scrollTop || document.documentElement.scrollTop;
-        var topValue = scrollTop + (window.innerHeight - element.offsetHeight) / 2;
-        element.style.top = topValue + 'px';
-        element.dialogPolyfillInfo.isTopOverridden = true;
-    };
-
-    dialogPolyfill.inNodeList = function(nodeList, node) {
-        for (var i = 0; i < nodeList.length; ++i) {
-            if (nodeList[i] == node)
-                return true;
-        }
-        return false;
-    };
-
-    dialogPolyfill.isInlinePositionSetByStylesheet = function(element) {
-        for (var i = 0; i < document.styleSheets.length; ++i) {
-            var styleSheet = document.styleSheets[i];
-            var cssRules = null;
-            // Some browsers throw on cssRules.
-            try {
-                cssRules = styleSheet.cssRules;
-            } catch (e) {}
-            if (!cssRules)
-                continue;
-            for (var j = 0; j < cssRules.length; ++j) {
-                var rule = cssRules[j];
-                var selectedNodes = null;
-                // Ignore errors on invalid selector texts.
-                try {
-                    selectedNodes = document.querySelectorAll(rule.selectorText);
-                } catch (e) {}
-                if (!selectedNodes || !dialogPolyfill.inNodeList(selectedNodes, element))
-                    continue;
-                var cssTop = rule.style.getPropertyValue('top');
-                var cssBottom = rule.style.getPropertyValue('bottom');
-                if ((cssTop && cssTop != 'auto') || (cssBottom && cssBottom != 'auto'))
-                    return true;
-            }
-        }
-        return false;
-    };
-
-    dialogPolyfill.needsCentering = function(dialog) {
-        var computedStyle = getComputedStyle(dialog);
-        if (computedStyle.position != 'absolute')
-            return false;
-
-        // We must determine whether the top/bottom specified value is non-auto.  In
-        // WebKit/Blink, checking computedStyle.top == 'auto' is sufficient, but
-        // Firefox returns the used value. So we do this crazy thing instead: check
-        // the inline style and then go through CSS rules.
-        if ((dialog.style.top !== 'auto' && dialog.style.top !== '') ||
-            (dialog.style.bottom !== 'auto' && dialog.style.bottom !== ''))
-            return false;
-        return !dialogPolyfill.isInlinePositionSetByStylesheet(dialog);
-    };
-
-    dialogPolyfill.showDialog = function(isModal) {
-        if (this.open) {
-            throw 'InvalidStateError: showDialog called on open dialog';
-        }
-        this.open = true;
-        this.setAttribute('open', 'open');
-
-        if (isModal) {
-            // Find element with `autofocus` attribute or first form control
-            var first_form_ctrl = null;
-            var autofocus = null;
-            var findElementToFocus = function(root) {
-                for (var i = 0; i < root.children.length; i++) {
-                    var elem = root.children[i];
-                    if (first_form_ctrl === null && !elem.disabled && (
-                        elem.nodeName == 'BUTTON' ||
-                        elem.nodeName == 'INPUT' ||
-                        elem.nodeName == 'KEYGEN' ||
-                        elem.nodeName == 'SELECT' ||
-                        elem.nodeName == 'TEXTAREA')) {
-                        first_form_ctrl = elem;
-                    }
-                    if (elem.autofocus) {
-                        autofocus = elem;
-                        return;
-                    }
-                    findElementToFocus(elem);
-                    if (autofocus !== null) {
-                        return;
-                    }
-                }
-            };
-
-            findElementToFocus(this);
-
-            if (autofocus !== null) {
-                autofocus.focus();
-            } else if (first_form_ctrl !== null) {
-                first_form_ctrl.focus();
-            }
-        }
-
-        if (dialogPolyfill.needsCentering(this)) {
-            dialogPolyfill.reposition(this);
-        }
-        if (isModal) {
-            this.dialogPolyfillInfo.modal = true;
-            dialogPolyfill.dm.pushDialog(this);
-        }
-    };
-
-    dialogPolyfill.close = function(retval) {
-        if (!this.open) {
-            throw new InvalidStateError();
-        }
-        this.open = false;
-        this.removeAttribute('open');
-
-        // Leave returnValue untouched in case it was set directly on the element
-        if (typeof retval !== 'undefined') {
-            this.returnValue = retval;
-        }
-
-        // This won't match the native <dialog> exactly because if the user sets top
-        // on a centered polyfill dialog, that top gets thrown away when the dialog is
-        // closed. Not sure it's possible to polyfill this perfectly.
-        if (this.dialogPolyfillInfo.isTopOverridden) {
-            this.style.top = 'auto';
-        }
-
-        if (this.dialogPolyfillInfo.modal) {
-            dialogPolyfill.dm.removeDialog(this);
-        }
-
-        // Triggering "close" event for any attached listeners on the <dialog>
-        var event;
-        if (document.createEvent) {
-            event = document.createEvent('HTMLEvents');
-            event.initEvent('close', true, true);
-=======
   var addEventListenerFn = (window.document.addEventListener
       ? function(element, type, fn) { element.addEventListener(type, fn); }
       : function(element, type, fn) { element.attachEvent('on' + type, fn); });
@@ -394,7 +233,7 @@
             addEventListenerFn(form, 'click', function(e) {
               if (e.target.type == 'submit') {
                 var event;
-                if (CustomEvent) {
+                if (typeof CustomEvent === "function") { //IE 11 reports a `CustomEvent` object
                   event = new CustomEvent('dialog_submit', {
                     bubbles:  true,
                     detail:   { target: e.target }
@@ -507,7 +346,6 @@
             bubbles: false,
             cancelable: true
           });
->>>>>>> 7feb472d
         } else {
             event = new Event('close');
         }
@@ -612,66 +450,6 @@
             dialog.dialogPolyfillInfo.backdrop.style.zIndex = zIndex++;
             dialog.style.zIndex = zIndex++;
         }
-<<<<<<< HEAD
-    };
-
-    dialogPolyfill.DialogManager.prototype.cancelDialog = function(event) {
-        if (event.keyCode === 27 && this.pendingDialogStack.length > 0) {
-            event.preventDefault();
-            event.stopPropagation();
-            var dialog = this.pendingDialogStack.slice(-1)[0];
-            var cancelEvent;
-            if (dialog) {
-                if (typeof CustomEvent === "function") { //IE 11 reports a `CustomEvent` object
-                    cancelEvent = new CustomEvent('cancel', {
-                        bubbles: false
-                    });
-                } else {
-                    cancelEvent = document.createEvent('HTMLEvents');
-                    cancelEvent.initEvent('cancel', false, true);
-                }
-                if (dialog.dispatchEvent(cancelEvent)) {
-                    dialog.close();
-                }
-            }
-        }
-    };
-
-    dialogPolyfill.DialogManager.prototype.pushDialog = function(dialog) {
-        if (this.pendingDialogStack.length >= MAX_PENDING_DIALOGS) {
-            throw "Too many modal dialogs";
-        }
-
-        var backdrop = document.createElement('div');
-        backdrop.classList.add('backdrop');
-        addEventListenerFn(backdrop, 'click', function(e) {
-            var redirectedEvent = document.createEvent('MouseEvents');
-            redirectedEvent.initMouseEvent(e.type, e.bubbles, e.cancelable, window,
-                e.detail, e.screenX, e.screenY, e.clientX, e.clientY, e.ctrlKey,
-                e.altKey, e.shiftKey, e.metaKey, e.button, e.relatedTarget);
-            dialog.dispatchEvent(redirectedEvent);
-        });
-        dialog.parentNode.insertBefore(backdrop, dialog.nextSibling);
-        dialog.dialogPolyfillInfo.backdrop = backdrop;
-        this.pendingDialogStack.push(dialog);
-        this.updateStacking();
-    };
-
-    dialogPolyfill.DialogManager.prototype.removeDialog = function(dialog) {
-        var index = this.pendingDialogStack.indexOf(dialog);
-        if (index == -1)
-            return;
-        this.pendingDialogStack.splice(index, 1);
-        var backdrop = dialog.dialogPolyfillInfo.backdrop;
-        backdrop.parentNode.removeChild(backdrop);
-        dialog.dialogPolyfillInfo.backdrop = null;
-        this.updateStacking();
-    };
-
-    addEventListenerFn(document, 'keydown', dialogPolyfill.dm.cancelDialog.bind(dialogPolyfill.dm));
-
-    return dialogPolyfill;
-=======
       }
     }
   };
@@ -734,5 +512,4 @@
   addEventListenerFn(document, 'keydown', function(ev) { dialogPolyfill.dm.handleKey.call(dialogPolyfill.dm, ev) });
 
   return dialogPolyfill;
->>>>>>> 7feb472d
 })();