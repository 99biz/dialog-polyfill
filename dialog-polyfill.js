var dialogPolyfill = (function() {

  var addEventListenerFn = (window.document.addEventListener
      ? function(element, type, fn) { element.addEventListener(type, fn); }
      : function(element, type, fn) { element.attachEvent('on' + type, fn); });
  var removeEventListenerFn = (window.document.removeEventListener
      ? function(element, type, fn) { element.removeEventListener(type, fn); }
      : function(element, type, fn) { element.detachEvent('on' + type, fn); });

  var dialogPolyfill = {};

  dialogPolyfill.reposition = function(element) {
    var scrollTop = document.body.scrollTop || document.documentElement.scrollTop,
    windowHeight = ('undefined' == typeof window.innerHeight) && document.body && document.body.clientHeight ? 
      document.body.clientHeight :
      window.innerHeight,
    topValue = scrollTop + (windowHeight - element.offsetHeight) / 2;
    if (0 > topValue) {
      topValue = 0;
    }
    element.style.top = topValue + 'px';
    element.dialogPolyfillInfo.isTopOverridden = true;
  };

  dialogPolyfill.inNodeList = function(nodeList, node) {
    for (var i = 0; i < nodeList.length; ++i) {
      if (nodeList[i] == node)
        return true;
    }
    return false;
  };

  dialogPolyfill.isInlinePositionSetByStylesheet = function(element) {
    for (var i = 0; i < document.styleSheets.length; ++i) {
      var styleSheet = document.styleSheets[i];
      var cssRules = null;
      // Some browsers throw on cssRules.
      try {
        cssRules = styleSheet.cssRules;
      } catch (e) {}
      if (!cssRules)
        continue;
      for (var j = 0; j < cssRules.length; ++j) {
        var rule = cssRules[j];
        var selectedNodes = null;
        // Ignore errors on invalid selector texts.
        try {
          selectedNodes = document.querySelectorAll(rule.selectorText);
        } catch(e) {}
        if (!selectedNodes || !dialogPolyfill.inNodeList(selectedNodes, element))
          continue;
        var cssTop = rule.style.getPropertyValue('top');
        var cssBottom = rule.style.getPropertyValue('bottom');
        if ((cssTop && cssTop != 'auto') || (cssBottom && cssBottom != 'auto'))
          return true;
      }
    }
    return false;
  };

  dialogPolyfill.needsCentering = function(dialog) {
    if ('undefined' == typeof getComputedStyle) {
      if (dialog.currentStyle && 'absolute' != dialog.currentStyle['position']) {
        return false;
      }
    } else {
      var computedStyle = getComputedStyle(dialog);
      if (computedStyle.position != 'absolute')
        return false;
    }

    // We must determine whether the top/bottom specified value is non-auto.  In
    // WebKit/Blink, checking computedStyle.top == 'auto' is sufficient, but
    // Firefox returns the used value. So we do this crazy thing instead: check
    // the inline style and then go through CSS rules.
    if ((dialog.style.top != 'auto' && dialog.style.top != '') ||
        (dialog.style.bottom != 'auto' && dialog.style.bottom != ''))
      return false;
    return !dialogPolyfill.isInlinePositionSetByStylesheet(dialog);
  };

  dialogPolyfill.showDialog = function(isModal) {
    if (this.open) {
      throw 'InvalidStateError: showDialog called on open dialog';
    }
    this.open = true;
    this.setAttribute('open', 'open');

    if (isModal) {
      // Find element with `autofocus` attribute or first form control
      var first_form_ctrl = null;
      var autofocus = null;
      var findElementToFocus = function(root) {
        for (var i = 0; i < root.children.length; i++) {
          var elem = root.children[i];
          if (first_form_ctrl === null && !elem.disabled && (
              elem.nodeName == 'BUTTON' ||
              elem.nodeName == 'INPUT'  ||
              elem.nodeName == 'KEYGEN' ||
              elem.nodeName == 'SELECT' ||
              elem.nodeName == 'TEXTAREA')) {
            first_form_ctrl = elem;
          }
          if (elem.autofocus) {
            autofocus = elem;
            return;
          }
          findElementToFocus(elem);
          if (autofocus !== null) return;
        }
      };

      findElementToFocus(this);

      if (autofocus !== null) {
        autofocus.focus();
      } else if (first_form_ctrl !== null) {
        first_form_ctrl.focus();
      }
    }

    if (dialogPolyfill.needsCentering(this))
      dialogPolyfill.reposition(this);
    if (isModal) {
      this.dialogPolyfillInfo.modal = true;
      dialogPolyfill.dm.pushDialog(this);
    }

    // IE sometimes complains when calling .focus() that it
    // "Can't move focus to the control because it is invisible, not enabled, or of a type that does not accept the focus."
    try {
      if (autofocus !== null) {
        autofocus.focus();
      } else if (first_form_ctrl !== null) {
        first_form_ctrl.focus();
      }
    } catch(e) {}
    this.style.zoom = 1;
  };

  dialogPolyfill.close = function(retval) {
    if (!this.open)
      throw 'InvalidStateError: close called on closed dialog';
    this.open = false;
    this.removeAttribute('open');

    // Leave returnValue untouched in case it was set directly on the element
    if (typeof retval != 'undefined') {
      this.returnValue = retval;
    }

    // This won't match the native <dialog> exactly because if the user sets top
    // on a centered polyfill dialog, that top gets thrown away when the dialog is
    // closed. Not sure it's possible to polyfill this perfectly.
    if (this.dialogPolyfillInfo.isTopOverridden) {
      this.style.top = 'auto';
    }

    if (this.dialogPolyfillInfo.modal) {
      dialogPolyfill.dm.removeDialog(this);
    }

    // Triggering "close" event for any attached listeners on the <dialog>
    var event;
    if (this.dispatchEvent) {
      if (document.createEvent) {
        event = document.createEvent('HTMLEvents');
        event.initEvent('close', true, true);
      } else {
        event = new Event('close');
      }
      this.dispatchEvent(event);
    }

    return this.returnValue;
  };

  dialogPolyfill.registerDialog = function(element) {
    if (element.show) {
      console.warn("This browser already supports <dialog>, the polyfill " +
          "may not work correctly.");
    }
    addEventListenerFn(element, 'dialog_submit', function(e) {
      element.close(e.detail.target.value);
      e.preventDefault();
      e.stopPropagation();
    });
    element.show = function() { dialogPolyfill.showDialog.call(element, false); }
    element.showModal = function() { dialogPolyfill.showDialog.call(element, true); }
    element.close = function(retval) { dialogPolyfill.close.call(element, retval); }
    element.dialogPolyfillInfo = {};
  };

  // The overlay is used to simulate how a modal dialog blocks the document. The
  // blocking dialog is positioned on top of the overlay, and the rest of the
  // dialogs on the pending dialog stack are positioned below it. In the actual
  // implementation, the modal dialog stacking is controlled by the top layer,
  // where z-index has no effect.
  var TOP_LAYER_ZINDEX = 100000;
  var MAX_PENDING_DIALOGS = 100000;

  dialogPolyfill.DialogManager = function() {
    this.pendingDialogStack = [];
    this.overlay = document.createElement('div');
    this.overlay.style.width = '100%';
    this.overlay.style.height = '100%';
    this.overlay.style.position = 'fixed';
    this.overlay.style.left = '0px';
    this.overlay.style.top = '0px';
    try {
      this.overlay.style.backgroundColor = 'rgba(0,0,0,0.0)';
    } catch(e) {
      this.overlay.style.backgroundColor = '#000';
      this.overlay.style.filter = 'alpha(opacity=0)';
    }

    this.focusPageLast = this.createFocusable();
    this.overlay.appendChild(this.focusPageLast);

    addEventListenerFn(this.overlay, 'click', function(e) {
      var redirectedEvent = document.createEvent('MouseEvents');
      redirectedEvent.initMouseEvent(e.type, e.bubbles, e.cancelable, window,
          e.detail, e.screenX, e.screenY, e.clientX, e.clientY, e.ctrlKey,
          e.altKey, e.shiftKey, e.metaKey, e.button, e.relatedTarget);
      document.body.dispatchEvent(redirectedEvent);
    });
    addEventListenerFn(window, 'load', function() {
<<<<<<< HEAD
      var forms = document.getElementsByTagName('form');
      Array.prototype.forEach.call(forms, function(form) {
        if (form.getAttribute('method') == 'dialog') { // form.method won't return 'dialog'
          addEventListenerFn(form, 'click', function(e) {
            if (e.target.type == 'submit') {
              var event;
              if (typeof CustomEvent === "function") { //IE 11 reports a `CustomEvent` object
                event = new CustomEvent('dialog_submit', {
                  bubbles:  true,
                  detail:   { target: e.target }
                });
              } else {
                event = document.createEvent('HTMLEvents');
                event.initEvent('dialog_submit', true, true);
                event.detail = {target: e.target};
=======
      var forms = document.getElementsByTagName('form'),
      i = forms.length;
      while(i--) {
        (function(form) {
          if (form.getAttribute('method') == 'dialog') { // form.method won't return 'dialog'
            addEventListenerFn(form, 'click', function(e) {
              if (e.target.type == 'submit') {
                var event;
                if (typeof CustomEvent === "function") { //IE 11 reports a `CustomEvent` object
                  event = new CustomEvent('dialog_submit', {
                    bubbles:  true,
                    detail:   { target: e.target }
                  });
                } else {
                  event = document.createEvent('HTMLEvents');
                  event.initEvent('dialog_submit', true, true);
                  event.detail = {target: e.target};
                }
                this.dispatchEvent(event);
                e.preventDefault();
>>>>>>> 3aa0151a
              }
            });
          }
        })(forms[i]);
      }
    })
  };

  dialogPolyfill.DialogManager.prototype.createFocusable = function(tabIndex) {
    var span = document.createElement('span');
    span.tabIndex = tabIndex || 0;
    span.style.opacity = 0;
    span.style.position = 'static';
    return span;
  };

  dialogPolyfill.DialogManager.prototype.blockDocument = function() {
    if (!document.body.contains(this.overlay)) {
      document.body.appendChild(this.overlay);

      // On Safari/Mac (and possibly other browsers), the documentElement is
      // not focusable. This is required for modal dialogs as it is the first
      // element to be hit by a tab event, and further tabs are redirected to
      // the most visible dialog.
      if (this.needsDocumentElementFocus === undefined) {
        document.documentElement.focus();
        this.needsDocumentElementFocus =
            (document.activeElement != document.documentElement);
      }
      if (this.needsDocumentElementFocus) {
        document.documentElement.tabIndex = 1;
      }
    }
  };

  dialogPolyfill.DialogManager.prototype.unblockDocument = function() {
    document.body.removeChild(this.overlay);
    if (this.needsDocumentElementFocus) {
      // TODO: Restore the previous tabIndex, rather than clearing it.
      document.documentElement.tabIndex = '';
    }
  };

  dialogPolyfill.DialogManager.prototype.updateStacking = function() {
    if (this.pendingDialogStack.length == 0) {
      this.unblockDocument();
      return;
    }
    this.blockDocument();

    var zIndex = TOP_LAYER_ZINDEX;
    for (var i = 0; i < this.pendingDialogStack.length; i++) {
      if (i == this.pendingDialogStack.length - 1)
        this.overlay.style.zIndex = zIndex++;
      var dialog = this.pendingDialogStack[i];
      dialog.dialogPolyfillInfo.backdrop.style.zIndex = zIndex++;
      dialog.style.zIndex = zIndex++;
    }
  };

  dialogPolyfill.DialogManager.prototype.handleKey = function(event) {
    if (this.pendingDialogStack.length == 0) {
      return;
    }
    var dialog = this.pendingDialogStack.slice(-1)[0];

    if (event.keyCode == 9 /* tab */) {
      var activeElement = document.activeElement;
      var forward = !event.shiftKey;
      if (forward) {
        if (activeElement == document.documentElement ||
            activeElement == document.body ||
            activeElement == dialog.dialogPolyfillInfo.backdrop) {
          dialog.dialogPolyfillInfo.focusFirst.focus();
        } else if (activeElement == dialog.dialogPolyfillInfo.focusLast) {
          // TODO: Instead of wrapping to focusFirst, escape to browser chrome.
          dialog.dialogPolyfillInfo.focusFirst.focus();
        }
      } else {  // backward
        if (activeElement == pfi.focusFirst) {
          // TODO: Instead of wrapping to focusLast, escape to browser chrome.
          dialog.dialogPolyfillInfo.focusLast.focus();
        } else if (activeElement == this.focusPageLast) {
          // The focus element is at the end of the page (e.g., shift-tab from
          // the window chrome): move current focus to the last element in the
          // dialog instead.
          dialog.dialogPolyfillInfo.focusLast.focus();
        }
      }
    }

    if (event.keyCode === 27 /* esc */) {
      event.preventDefault();
      event.stopPropagation();
      var cancelEvent;
      if (dialog) {
        if (typeof CustomEvent === "function") { //IE 11 reports a `CustomEvent` object
          cancelEvent = new CustomEvent('cancel', {
            bubbles: false,
            cancelable: true
          });
        } else {
            event = new Event('close');
        }
        this.dispatchEvent(event);

        return this.returnValue;
    };

    dialogPolyfill.registerDialog = function(element) {
        if (element.show) {
            console.warn("This browser already supports <dialog>, the polyfill " +
                "may not work correctly.");
        }
        addEventListenerFn(element, 'dialog_submit', function(e) {
            element.close(e.detail.target.value);
            e.preventDefault();
            e.stopPropagation();
        });
        element.show = dialogPolyfill.showDialog.bind(element, false);
        element.showModal = dialogPolyfill.showDialog.bind(element, true);
        element.close = dialogPolyfill.close.bind(element);
        element.dialogPolyfillInfo = {};
    };

    // The overlay is used to simulate how a modal dialog blocks the document. The
    // blocking dialog is positioned on top of the overlay, and the rest of the
    // dialogs on the pending dialog stack are positioned below it. In the actual
    // implementation, the modal dialog stacking is controlled by the top layer,
    // where z-index has no effect.
    TOP_LAYER_ZINDEX = 100000;
    MAX_PENDING_DIALOGS = 100000;

    dialogPolyfill.DialogManager = function() {
        this.pendingDialogStack = [];
        this.overlay = document.createElement('div');
        this.overlay.style.width = '100%';
        this.overlay.style.height = '100%';
        this.overlay.style.position = 'fixed';
        this.overlay.style.left = '0px';
        this.overlay.style.top = '0px';
        this.overlay.style.backgroundColor = 'rgba(0,0,0,0.0)';

        addEventListenerFn(this.overlay, 'click', function(e) {
            var redirectedEvent = document.createEvent('MouseEvents');
            redirectedEvent.initMouseEvent(e.type, e.bubbles, e.cancelable, window,
                e.detail, e.screenX, e.screenY, e.clientX, e.clientY, e.ctrlKey,
                e.altKey, e.shiftKey, e.metaKey, e.button, e.relatedTarget);
            document.body.dispatchEvent(redirectedEvent);
        });
        addEventListenerFn(document.body, 'click', function(e) {
            var target = e.target,
                dialogForms = document.querySelectorAll('form[method="dialog"]'),
                event;

            // Would another Array method be more performant? e.g. filter, find, reduce?
            Array.prototype.forEach.call(dialogForms, function(form) {
                if (target.type === 'submit' && isDescendant(form, target)) {
                    e.preventDefault();
                    if (typeof CustomEvent === "function") { //IE 11 reports a `CustomEvent` object
                        event = new CustomEvent('dialog_submit', {
                            bubbles: true,
                            detail: {
                                target: e.target
                            }
                        });
                    } else {
                        event = document.createEvent('HTMLEvents');
                        event.initEvent('dialog_submit', true, true);
                        event.detail = {
                            target: e.target
                        };
                    }
                    target.dispatchEvent(event);
                }
            });
        });
    };

    dialogPolyfill.dm = new dialogPolyfill.DialogManager();

    dialogPolyfill.DialogManager.prototype.blockDocument = function() {
        if (!document.body.contains(this.overlay))
            document.body.appendChild(this.overlay);
    };

    dialogPolyfill.DialogManager.prototype.unblockDocument = function() {
        document.body.removeChild(this.overlay);
    };

    dialogPolyfill.DialogManager.prototype.updateStacking = function() {
        if (this.pendingDialogStack.length === 0) {
            this.unblockDocument();
            return;
        }
        this.blockDocument();

        var zIndex = TOP_LAYER_ZINDEX;
        for (var i = 0; i < this.pendingDialogStack.length; i++) {
            if (i == this.pendingDialogStack.length - 1)
                this.overlay.style.zIndex = zIndex++;
            var dialog = this.pendingDialogStack[i];
            dialog.dialogPolyfillInfo.backdrop.style.zIndex = zIndex++;
            dialog.style.zIndex = zIndex++;
        }
      }
    }
  };

  dialogPolyfill.DialogManager.prototype.pushDialog = function(dialog) {
    if (this.pendingDialogStack.length >= MAX_PENDING_DIALOGS) {
      throw "Too many modal dialogs";
    }

    var backdrop = document.createElement('div');
    backdrop.className = 'backdrop';
    addEventListenerFn(backdrop, 'click', function(e) {
      var redirectedEvent = document.createEvent('MouseEvents');
      redirectedEvent.initMouseEvent(e.type, e.bubbles, e.cancelable, window,
          e.detail, e.screenX, e.screenY, e.clientX, e.clientY, e.ctrlKey,
          e.altKey, e.shiftKey, e.metaKey, e.button, e.relatedTarget);
      dialog.dispatchEvent(redirectedEvent);
    });
    dialog.parentNode.insertBefore(backdrop, dialog.nextSibling);
    dialog.dialogPolyfillInfo.backdrop = backdrop;
    this.pendingDialogStack.push(dialog);
    this.updateStacking();

    dialog.dialogPolyfillInfo.focusFirst = this.createFocusable();
    dialog.dialogPolyfillInfo.focusLast = this.createFocusable();
    dialog.appendChild(dialog.dialogPolyfillInfo.focusLast);
    dialog.insertBefore(
        dialog.dialogPolyfillInfo.focusFirst, dialog.firstChild);
  };

  dialogPolyfill.DialogManager.prototype.removeDialog = function(dialog) {
    if ('undefined' == typeof Array.prototype.indexOf) {
      var index = (function(stack, dialog) {
        for(var i = 0; i < stack.length; i++) {
          if (stack[i] === dialog) {
            return i;
          }
        }
        return -1;
      })(this.pendingDialogStack, dialog);
    } else {
      var index = this.pendingDialogStack.indexOf(dialog);
    }
    if (index == -1)
      return;
    this.pendingDialogStack.splice(index, 1);
    var backdrop = dialog.dialogPolyfillInfo.backdrop;
    backdrop.parentNode.removeChild(backdrop);
    dialog.dialogPolyfillInfo.backdrop = null;
    this.updateStacking();

    dialog.removeChild(dialog.dialogPolyfillInfo.focusFirst);
    dialog.removeChild(dialog.dialogPolyfillInfo.focusLast);
    dialog.dialogPolyfillInfo.focusFirst = null;
    dialog.dialogPolyfillInfo.focusLast = null;
  };

  dialogPolyfill.dm = new dialogPolyfill.DialogManager();

  addEventListenerFn(document, 'keydown', function(ev) { dialogPolyfill.dm.handleKey.call(dialogPolyfill.dm, ev) });

  return dialogPolyfill;
})();<|MERGE_RESOLUTION|>--- conflicted
+++ resolved
@@ -225,23 +225,6 @@
       document.body.dispatchEvent(redirectedEvent);
     });
     addEventListenerFn(window, 'load', function() {
-<<<<<<< HEAD
-      var forms = document.getElementsByTagName('form');
-      Array.prototype.forEach.call(forms, function(form) {
-        if (form.getAttribute('method') == 'dialog') { // form.method won't return 'dialog'
-          addEventListenerFn(form, 'click', function(e) {
-            if (e.target.type == 'submit') {
-              var event;
-              if (typeof CustomEvent === "function") { //IE 11 reports a `CustomEvent` object
-                event = new CustomEvent('dialog_submit', {
-                  bubbles:  true,
-                  detail:   { target: e.target }
-                });
-              } else {
-                event = document.createEvent('HTMLEvents');
-                event.initEvent('dialog_submit', true, true);
-                event.detail = {target: e.target};
-=======
       var forms = document.getElementsByTagName('form'),
       i = forms.length;
       while(i--) {
@@ -262,7 +245,6 @@
                 }
                 this.dispatchEvent(event);
                 e.preventDefault();
->>>>>>> 3aa0151a
               }
             });
           }
