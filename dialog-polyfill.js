--- conflicted
+++ resolved
@@ -47,23 +47,22 @@
    */
   function dialogPolyfillInfo(dialog) {
     this.dialog_ = dialog;
-    this.previousOpen_ = false;
     this.replacedStyleTop_ = false;
+    this.openAsModal_ = false;
 
     dialog.show = this.show.bind(this);
     dialog.showModal = this.showModal.bind(this);
     dialog.close = this.close.bind(this);
 
-    this.observeOpen_ = this.observeOpen_.bind(this);
+    var callback = function() {
+      this.dialog_.hasAttribute('open') || this.maybeHideModal_();
+    }.bind(this);
     if ('MutationObserver' in window) {
-      var mo = new MutationObserver(this.observeOpen_);
+      var mo = new MutationObserver(callback);
       mo.observe(dialog, { attributes: true, attributeFilter: ['open'] });
     } else {
       // TODO: Support for IE9-10.
     }
-    dialog.addEventListener('propertychange', function(ev) {
-      console.info('prop change', ev);
-    });
 
     Object.defineProperty(dialog, 'open', {
       set: this.setOpen.bind(this),
@@ -83,35 +82,24 @@
       return this.dialog_;
     },
 
-    /**
-     * Called when a change to the 'open' attribute is observed.
-     */
-    observeOpen_: function() {
-      var value = this.dialog_.hasAttribute('open');
-      if (value === this.previousOpen_) { return; }
-      this.previousOpen_ = value;
-      if (value) {
-        if (dialogPolyfill.needsCentering(this.dialog_)) {
-          dialogPolyfill.reposition(this.dialog_);
-          this.replacedStyleTop_ = true;
-        } else {
-          this.replacedStyleTop_ = false;
-        }
-      } else {
-        // This won't match the native <dialog> exactly because if the user set
-        // top on a centered polyfill dialog, that top gets thrown away when the
-        // dialog is closed. Not sure it's possible to polyfill this perfectly.
-        if (this.replacedStyleTop_) {
-          this.dialog_.style.top = 'auto';
-        }
-
-        // Optimistically clear the modal part of this <dialog>.
-        this.backdrop_.removeEventListener('click', this.backdropClick_);
-        if (this.backdrop_.parentElement) {
-          this.backdrop_.parentElement.removeChild(this.backdrop_);
-        }
-        dialogPolyfill.dm.removeDialog(this);
-      }
+    maybeHideModal_: function() {
+      if (!this.openAsModal_) { return; }
+      this.openAsModal_ = false;
+
+      // This won't match the native <dialog> exactly because if the user set
+      // top on a centered polyfill dialog, that top gets thrown away when the
+      // dialog is closed. Not sure it's possible to polyfill this perfectly.
+      if (this.replacedStyleTop_) {
+        this.dialog_.style.top = 'auto';
+        this.replacedStyleTop_ = false;
+      }
+
+      // Optimistically clear the modal part of this <dialog>.
+      this.backdrop_.removeEventListener('click', this.backdropClick_);
+      if (this.backdrop_.parentElement) {
+        this.backdrop_.parentElement.removeChild(this.backdrop_);
+      }
+      dialogPolyfill.dm.removeDialog(this);
     },
 
     /**
@@ -122,8 +110,8 @@
         this.dialog_.hasAttribute('open') || this.dialog_.setAttribute('open', '');
       } else {
         this.dialog_.removeAttribute('open');
-      }
-      this.observeOpen_();
+        this.maybeHideModal_();
+      }
     },
 
     /**
@@ -163,10 +151,19 @@
       if (!document.body.contains(this.dialog_)) {
         throw 'Failed to execute \'showModal\' on dialog: The element is not in a Document.'
       }
-
-      this.setOpen(true);
-
-      dialogPolyfill.dm.pushDialog(this);
+      if (!dialogPolyfill.dm.pushDialog(this)) {
+        throw 'Failed to execute \'showModal\' on dialog: There are too many open modal dialogs.'
+      }
+      this.show();
+      this.openAsModal_ = true;
+
+      // Optionally center vertically, relative to the current viewport.
+      if (dialogPolyfill.needsCentering(this.dialog_)) {
+        dialogPolyfill.reposition(this.dialog_);
+        this.replacedStyleTop_ = true;
+      } else {
+        this.replacedStyleTop_ = false;
+      }
 
       // Insert backdrop.
       this.backdrop_.addEventListener('click', this.backdropClick_);
@@ -266,82 +263,10 @@
     return !dialogPolyfill.isInlinePositionSetByStylesheet(dialog);
   };
 
-<<<<<<< HEAD
   /**
    * @export
    * @param {!Element} element upgrade
    */
-=======
-  dialogPolyfill.showDialog = function(isModal) {
-    if (this.open) {
-      throw 'InvalidStateError: showDialog called on open dialog';
-    }
-    this.open = true;  // TODO: should be a getter mapped to attribute
-    this.setAttribute('open', 'open');
-
-    if (isModal) {
-      // Find element with `autofocus` attribute or first form control.
-      var target = this.querySelector('[autofocus]:not([disabled])');
-      if (!target) {
-        // TODO: technically this is 'any focusable area'
-        var opts = ['button', 'input', 'keygen', 'select', 'textarea'];
-        var query = opts.map(function(el) {
-          return el + ':not([disabled])';
-        }).join(', ');
-        target = this.querySelector(query);
-      }
-
-      document.activeElement && document.activeElement.blur();
-      target && target.focus();
-    }
-
-    if (isModal) {
-      // Dialogs are only centered vertically when in the 'top layer', aka,
-      // when shown modally.
-      if (dialogPolyfill.needsCentering(this)) {
-        dialogPolyfill.reposition(this);
-      }
-      this.dialogPolyfillInfo.modal = true;
-      dialogPolyfill.dm.pushDialog(this);
-    }
-  };
-
-  dialogPolyfill.close = function(retval) {
-    if (!this.open && !window.HTMLDialogElement) {
-      // Native implementations will set .open to false, so ignore this error.
-      throw 'InvalidStateError: close called on closed dialog';
-    }
-    this.open = false;
-    this.removeAttribute('open');
-
-    // Leave returnValue untouched in case it was set directly on the element
-    if (typeof retval != 'undefined') {
-      this.returnValue = retval;
-    }
-
-    // This won't match the native <dialog> exactly because if the user sets top
-    // on a centered polyfill dialog, that top gets thrown away when the dialog is
-    // closed. Not sure it's possible to polyfill this perfectly.
-    if (this.dialogPolyfillInfo.isTopOverridden) {
-      this.style.top = 'auto';
-      this.dialogPolyfillInfo.isTopOverridden = false;
-    }
-
-    if (this.dialogPolyfillInfo.modal) {
-      dialogPolyfill.dm.removeDialog(this);
-    }
-
-    // Triggering "close" event for any attached listeners on the <dialog>
-    var closeEvent = new supportCustomEvent('close', {
-      bubbles: true,
-      cancelable: true
-    });
-    this.dispatchEvent(closeEvent);  // TODO: handle cancelling this event
-
-    return this.returnValue;
-  };
-
->>>>>>> 14c500b6
   dialogPolyfill.registerDialog = function(element) {
     if (element.show) {
       console.warn("This browser already supports <dialog>, the polyfill " +
