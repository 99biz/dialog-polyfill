var dialogPolyfill = (function() {

  var addEventListenerFn = (window.document.addEventListener
      ? function(element, type, fn) { element.addEventListener(type, fn); }
      : function(element, type, fn) { element.attachEvent('on' + type, fn); });
  var removeEventListenerFn = (window.document.removeEventListener
      ? function(element, type, fn) { element.removeEventListener(type, fn); }
      : function(element, type, fn) { element.detachEvent('on' + type, fn); });

  var dialogPolyfill = {};

  dialogPolyfill.reposition = function(element) {
    var scrollTop = document.body.scrollTop || document.documentElement.scrollTop,
		windowHeight = ('undefined' == typeof window.innerHeight) && document.body && document.body.clientHeight ? 
			document.body.clientHeight :
			window.innerHeight,
    topValue = scrollTop + (windowHeight - element.offsetHeight) / 2;
		if (0 > topValue) {
			topValue = 0;
		}
    element.style.top = topValue + 'px';
    element.dialogPolyfillInfo.isTopOverridden = true;
  };

  dialogPolyfill.inNodeList = function(nodeList, node) {
    for (var i = 0; i < nodeList.length; ++i) {
      if (nodeList[i] == node)
        return true;
    }
    return false;
  };

  dialogPolyfill.isInlinePositionSetByStylesheet = function(element) {
    for (var i = 0; i < document.styleSheets.length; ++i) {
      var styleSheet = document.styleSheets[i];
      var cssRules = null;
      // Some browsers throw on cssRules.
      try {
        cssRules = styleSheet.cssRules;
      } catch (e) {}
      if (!cssRules)
        continue;
      for (var j = 0; j < cssRules.length; ++j) {
        var rule = cssRules[j];
        var selectedNodes = null;
        // Ignore errors on invalid selector texts.
        try {
          selectedNodes = document.querySelectorAll(rule.selectorText);
        } catch(e) {}
        if (!selectedNodes || !dialogPolyfill.inNodeList(selectedNodes, element))
          continue;
        var cssTop = rule.style.getPropertyValue('top');
        var cssBottom = rule.style.getPropertyValue('bottom');
        if ((cssTop && cssTop != 'auto') || (cssBottom && cssBottom != 'auto'))
          return true;
      }
    }
    return false;
  };

  dialogPolyfill.needsCentering = function(dialog) {
		if ('undefined' == typeof getComputedStyle) {
			if (dialog.currentStyle && 'absolute' != dialog.currentStyle['position']) {
				return false;
			}
		} else {
			var computedStyle = getComputedStyle(dialog);
			if (computedStyle.position != 'absolute')
				return false;
		}

    // We must determine whether the top/bottom specified value is non-auto.  In
    // WebKit/Blink, checking computedStyle.top == 'auto' is sufficient, but
    // Firefox returns the used value. So we do this crazy thing instead: check
    // the inline style and then go through CSS rules.
    if ((dialog.style.top != 'auto' && dialog.style.top != '') ||
        (dialog.style.bottom != 'auto' && dialog.style.bottom != ''))
      return false;
    return !dialogPolyfill.isInlinePositionSetByStylesheet(dialog);
  };

  dialogPolyfill.showDialog = function(isModal) {
    if (this.open) {
      throw 'InvalidStateError: showDialog called on open dialog';
    }
    this.open = true;
    this.setAttribute('open', 'open');

    if (isModal) {
      // Find element with `autofocus` attribute or first form control
      var first_form_ctrl = null;
      var autofocus = null;
      var findElementToFocus = function(root) {
        for (var i = 0; i < root.children.length; i++) {
          var elem = root.children[i];
          if (first_form_ctrl === null && !elem.disabled && (
              elem.nodeName == 'BUTTON' ||
              elem.nodeName == 'INPUT'  ||
              elem.nodeName == 'KEYGEN' ||
              elem.nodeName == 'SELECT' ||
              elem.nodeName == 'TEXTAREA')) {
            first_form_ctrl = elem;
          }
          if (elem.autofocus) {
            autofocus = elem;
            return;
          }
          findElementToFocus(elem);
          if (autofocus !== null) return;
        }
      };

      findElementToFocus(this);

<<<<<<< HEAD
      if (autofocus !== null) {
        autofocus.focus();
      } else if (first_form_ctrl !== null) {
        first_form_ctrl.focus();
      }
    }

=======
>>>>>>> fb258ba6
    if (dialogPolyfill.needsCentering(this))
      dialogPolyfill.reposition(this);
    if (isModal) {
      this.dialogPolyfillInfo.modal = true;
      dialogPolyfill.dm.pushDialog(this);
    }

		// IE sometimes complains when calling .focus() that it
		// "Can't move focus to the control because it is invisible, not enabled, or of a type that does not accept the focus."
		try {
      if (autofocus !== null) {
        autofocus.focus();
      } else if (first_form_ctrl !== null) {
        first_form_ctrl.focus();
      }
		} catch(e) {}
		this.style.zoom = 1;
  };

  dialogPolyfill.close = function(retval) {
    if (!this.open)
      throw 'InvalidStateError: close called on closed dialog';
    this.open = false;
    this.removeAttribute('open');

    // Leave returnValue untouched in case it was set directly on the element
    if (typeof retval != 'undefined') {
      this.returnValue = retval;
    }

    // This won't match the native <dialog> exactly because if the user sets top
    // on a centered polyfill dialog, that top gets thrown away when the dialog is
    // closed. Not sure it's possible to polyfill this perfectly.
    if (this.dialogPolyfillInfo.isTopOverridden) {
      this.style.top = 'auto';
    }

    if (this.dialogPolyfillInfo.modal) {
      dialogPolyfill.dm.removeDialog(this);
    }

    // Triggering "close" event for any attached listeners on the <dialog>
    var event;
		if (this.dispatchEvent) {
			if (document.createEvent) {
				event = document.createEvent('HTMLEvents');
				event.initEvent('close', true, true);
			} else {
				event = new Event('close');
			}
			this.dispatchEvent(event);
		}

    return this.returnValue;
  };

  dialogPolyfill.registerDialog = function(element) {
    if (element.show) {
      console.warn("This browser already supports <dialog>, the polyfill " +
          "may not work correctly.");
    }
    addEventListenerFn(element, 'dialog_submit', function(e) {
      element.close(e.detail.target.value);
      e.preventDefault();
      e.stopPropagation();
    });
    element.show = function() { dialogPolyfill.showDialog.call(element, false); }
    element.showModal = function() { dialogPolyfill.showDialog.call(element, true); }
    element.close = function(retval) { dialogPolyfill.close.call(element, retval); }
    element.dialogPolyfillInfo = {};
  };

  // The overlay is used to simulate how a modal dialog blocks the document. The
  // blocking dialog is positioned on top of the overlay, and the rest of the
  // dialogs on the pending dialog stack are positioned below it. In the actual
  // implementation, the modal dialog stacking is controlled by the top layer,
  // where z-index has no effect.
  TOP_LAYER_ZINDEX = 100000;
  MAX_PENDING_DIALOGS = 100000;

  dialogPolyfill.DialogManager = function() {
    this.pendingDialogStack = [];
    this.overlay = document.createElement('div');
    this.overlay.style.width = '100%';
    this.overlay.style.height = '100%';
    this.overlay.style.position = 'fixed';
    this.overlay.style.left = '0px';
    this.overlay.style.top = '0px';
		try {
			this.overlay.style.backgroundColor = 'rgba(0,0,0,0.0)';
		} catch(e) {
			this.overlay.style.backgroundColor = '#000';
			this.overlay.style.filter = 'alpha(opacity=0)';
		}

    addEventListenerFn(this.overlay, 'click', function(e) {
      var redirectedEvent = document.createEvent('MouseEvents');
      redirectedEvent.initMouseEvent(e.type, e.bubbles, e.cancelable, window,
          e.detail, e.screenX, e.screenY, e.clientX, e.clientY, e.ctrlKey,
          e.altKey, e.shiftKey, e.metaKey, e.button, e.relatedTarget);
      document.body.dispatchEvent(redirectedEvent);
    });
    addEventListenerFn(window, 'load', function() {
      var forms = document.getElementsByTagName('form'),
			i = forms.length;
			while(i--) {
				(function(form) {
					if (form.getAttribute('method') == 'dialog') { // form.method won't return 'dialog'
						addEventListenerFn(form, 'click', function(e) {
							if (e.target.type == 'submit') {
								var event;
								if (CustomEvent) {
									event = new CustomEvent('dialog_submit', {
										bubbles:  true,
										detail:   { target: e.target }
									});
								} else {
									event = document.createEvent('HTMLEvents');
									event.initEvent('dialog_submit', true, true);
									event.detail = {target: e.target};
								}
								this.dispatchEvent(event);
								e.preventDefault();
							}
						});
					}
				})(forms[i]);
			}
    })
  };

  dialogPolyfill.dm = new dialogPolyfill.DialogManager();

  dialogPolyfill.DialogManager.prototype.blockDocument = function() {
    if (!document.body.contains(this.overlay))
      document.body.appendChild(this.overlay);
  };

  dialogPolyfill.DialogManager.prototype.unblockDocument = function() {
    document.body.removeChild(this.overlay);
  };

  dialogPolyfill.DialogManager.prototype.updateStacking = function() {
    if (this.pendingDialogStack.length == 0) {
      this.unblockDocument();
      return;
    }
    this.blockDocument();

    var zIndex = TOP_LAYER_ZINDEX;
    for (var i = 0; i < this.pendingDialogStack.length; i++) {
      if (i == this.pendingDialogStack.length - 1)
        this.overlay.style.zIndex = zIndex++;
      var dialog = this.pendingDialogStack[i];
      dialog.dialogPolyfillInfo.backdrop.style.zIndex = zIndex++;
      dialog.style.zIndex = zIndex++;
    }
  };

  dialogPolyfill.DialogManager.prototype.cancelDialog = function(event) {
    if (event.keyCode === 27 && this.pendingDialogStack.length > 0) {
      event.preventDefault();
      event.stopPropagation();
      var dialog = this.pendingDialogStack.slice(-1)[0];
      var cancelEvent;
      if (dialog) {
        if (CustomEvent) {
          cancelEvent = new CustomEvent('cancel', {
            bubbles: false
          });
        } else {
          cancelEvent = document.createEvent('HTMLEvents');
          cancelEvent.initEvent('cancel', false, true);
        }
        if (dialog.dispatchEvent(cancelEvent)) {
          dialog.close();
        }
      }
    }
  };

  dialogPolyfill.DialogManager.prototype.pushDialog = function(dialog) {
    if (this.pendingDialogStack.length >= MAX_PENDING_DIALOGS) {
      throw "Too many modal dialogs";
    }

    var backdrop = document.createElement('div');
		backdrop.className = 'backdrop';
    addEventListenerFn(backdrop, 'click', function(e) {
      var redirectedEvent = document.createEvent('MouseEvents');
      redirectedEvent.initMouseEvent(e.type, e.bubbles, e.cancelable, window,
          e.detail, e.screenX, e.screenY, e.clientX, e.clientY, e.ctrlKey,
          e.altKey, e.shiftKey, e.metaKey, e.button, e.relatedTarget);
      dialog.dispatchEvent(redirectedEvent);
    });
    dialog.parentNode.insertBefore(backdrop, dialog.nextSibling);
    dialog.dialogPolyfillInfo.backdrop = backdrop;
    this.pendingDialogStack.push(dialog);
    this.updateStacking();
  };

  dialogPolyfill.DialogManager.prototype.removeDialog = function(dialog) {
		if ('undefined' == typeof Array.prototype.indexOf) {
			var index = (function(stack, dialog) {
				for(var i = 0; i < stack.length; i++) {
					if (stack[i] === dialog) {
						return i;
					}
				}
				return -1;
			})(this.pendingDialogStack, dialog);
		} else {
			var index = this.pendingDialogStack.indexOf(dialog);
		}
    if (index == -1)
      return;
    this.pendingDialogStack.splice(index, 1);
    var backdrop = dialog.dialogPolyfillInfo.backdrop;
    backdrop.parentNode.removeChild(backdrop);
    dialog.dialogPolyfillInfo.backdrop = null;
    this.updateStacking();
  };

  addEventListenerFn(document, 'keydown', function(ev) { dialogPolyfill.dm.cancelDialog.call(dialogPolyfill.dm, ev) });

  return dialogPolyfill;
})();<|MERGE_RESOLUTION|>--- conflicted
+++ resolved
@@ -11,13 +11,13 @@
 
   dialogPolyfill.reposition = function(element) {
     var scrollTop = document.body.scrollTop || document.documentElement.scrollTop,
-		windowHeight = ('undefined' == typeof window.innerHeight) && document.body && document.body.clientHeight ? 
-			document.body.clientHeight :
-			window.innerHeight,
+    windowHeight = ('undefined' == typeof window.innerHeight) && document.body && document.body.clientHeight ? 
+      document.body.clientHeight :
+      window.innerHeight,
     topValue = scrollTop + (windowHeight - element.offsetHeight) / 2;
-		if (0 > topValue) {
-			topValue = 0;
-		}
+    if (0 > topValue) {
+      topValue = 0;
+    }
     element.style.top = topValue + 'px';
     element.dialogPolyfillInfo.isTopOverridden = true;
   };
@@ -59,15 +59,15 @@
   };
 
   dialogPolyfill.needsCentering = function(dialog) {
-		if ('undefined' == typeof getComputedStyle) {
-			if (dialog.currentStyle && 'absolute' != dialog.currentStyle['position']) {
-				return false;
-			}
-		} else {
-			var computedStyle = getComputedStyle(dialog);
-			if (computedStyle.position != 'absolute')
-				return false;
-		}
+    if ('undefined' == typeof getComputedStyle) {
+      if (dialog.currentStyle && 'absolute' != dialog.currentStyle['position']) {
+        return false;
+      }
+    } else {
+      var computedStyle = getComputedStyle(dialog);
+      if (computedStyle.position != 'absolute')
+        return false;
+    }
 
     // We must determine whether the top/bottom specified value is non-auto.  In
     // WebKit/Blink, checking computedStyle.top == 'auto' is sufficient, but
@@ -112,7 +112,6 @@
 
       findElementToFocus(this);
 
-<<<<<<< HEAD
       if (autofocus !== null) {
         autofocus.focus();
       } else if (first_form_ctrl !== null) {
@@ -120,8 +119,6 @@
       }
     }
 
-=======
->>>>>>> fb258ba6
     if (dialogPolyfill.needsCentering(this))
       dialogPolyfill.reposition(this);
     if (isModal) {
@@ -129,16 +126,16 @@
       dialogPolyfill.dm.pushDialog(this);
     }
 
-		// IE sometimes complains when calling .focus() that it
-		// "Can't move focus to the control because it is invisible, not enabled, or of a type that does not accept the focus."
-		try {
+    // IE sometimes complains when calling .focus() that it
+    // "Can't move focus to the control because it is invisible, not enabled, or of a type that does not accept the focus."
+    try {
       if (autofocus !== null) {
         autofocus.focus();
       } else if (first_form_ctrl !== null) {
         first_form_ctrl.focus();
       }
-		} catch(e) {}
-		this.style.zoom = 1;
+    } catch(e) {}
+    this.style.zoom = 1;
   };
 
   dialogPolyfill.close = function(retval) {
@@ -165,15 +162,15 @@
 
     // Triggering "close" event for any attached listeners on the <dialog>
     var event;
-		if (this.dispatchEvent) {
-			if (document.createEvent) {
-				event = document.createEvent('HTMLEvents');
-				event.initEvent('close', true, true);
-			} else {
-				event = new Event('close');
-			}
-			this.dispatchEvent(event);
-		}
+    if (this.dispatchEvent) {
+      if (document.createEvent) {
+        event = document.createEvent('HTMLEvents');
+        event.initEvent('close', true, true);
+      } else {
+        event = new Event('close');
+      }
+      this.dispatchEvent(event);
+    }
 
     return this.returnValue;
   };
@@ -210,12 +207,12 @@
     this.overlay.style.position = 'fixed';
     this.overlay.style.left = '0px';
     this.overlay.style.top = '0px';
-		try {
-			this.overlay.style.backgroundColor = 'rgba(0,0,0,0.0)';
-		} catch(e) {
-			this.overlay.style.backgroundColor = '#000';
-			this.overlay.style.filter = 'alpha(opacity=0)';
-		}
+    try {
+      this.overlay.style.backgroundColor = 'rgba(0,0,0,0.0)';
+    } catch(e) {
+      this.overlay.style.backgroundColor = '#000';
+      this.overlay.style.filter = 'alpha(opacity=0)';
+    }
 
     addEventListenerFn(this.overlay, 'click', function(e) {
       var redirectedEvent = document.createEvent('MouseEvents');
@@ -226,30 +223,30 @@
     });
     addEventListenerFn(window, 'load', function() {
       var forms = document.getElementsByTagName('form'),
-			i = forms.length;
-			while(i--) {
-				(function(form) {
-					if (form.getAttribute('method') == 'dialog') { // form.method won't return 'dialog'
-						addEventListenerFn(form, 'click', function(e) {
-							if (e.target.type == 'submit') {
-								var event;
-								if (CustomEvent) {
-									event = new CustomEvent('dialog_submit', {
-										bubbles:  true,
-										detail:   { target: e.target }
-									});
-								} else {
-									event = document.createEvent('HTMLEvents');
-									event.initEvent('dialog_submit', true, true);
-									event.detail = {target: e.target};
-								}
-								this.dispatchEvent(event);
-								e.preventDefault();
-							}
-						});
-					}
-				})(forms[i]);
-			}
+      i = forms.length;
+      while(i--) {
+        (function(form) {
+          if (form.getAttribute('method') == 'dialog') { // form.method won't return 'dialog'
+            addEventListenerFn(form, 'click', function(e) {
+              if (e.target.type == 'submit') {
+                var event;
+                if (CustomEvent) {
+                  event = new CustomEvent('dialog_submit', {
+                    bubbles:  true,
+                    detail:   { target: e.target }
+                  });
+                } else {
+                  event = document.createEvent('HTMLEvents');
+                  event.initEvent('dialog_submit', true, true);
+                  event.detail = {target: e.target};
+                }
+                this.dispatchEvent(event);
+                e.preventDefault();
+              }
+            });
+          }
+        })(forms[i]);
+      }
     })
   };
 
@@ -309,7 +306,7 @@
     }
 
     var backdrop = document.createElement('div');
-		backdrop.className = 'backdrop';
+    backdrop.className = 'backdrop';
     addEventListenerFn(backdrop, 'click', function(e) {
       var redirectedEvent = document.createEvent('MouseEvents');
       redirectedEvent.initMouseEvent(e.type, e.bubbles, e.cancelable, window,
@@ -324,18 +321,18 @@
   };
 
   dialogPolyfill.DialogManager.prototype.removeDialog = function(dialog) {
-		if ('undefined' == typeof Array.prototype.indexOf) {
-			var index = (function(stack, dialog) {
-				for(var i = 0; i < stack.length; i++) {
-					if (stack[i] === dialog) {
-						return i;
-					}
-				}
-				return -1;
-			})(this.pendingDialogStack, dialog);
-		} else {
-			var index = this.pendingDialogStack.indexOf(dialog);
-		}
+    if ('undefined' == typeof Array.prototype.indexOf) {
+      var index = (function(stack, dialog) {
+        for(var i = 0; i < stack.length; i++) {
+          if (stack[i] === dialog) {
+            return i;
+          }
+        }
+        return -1;
+      })(this.pendingDialogStack, dialog);
+    } else {
+      var index = this.pendingDialogStack.indexOf(dialog);
+    }
     if (index == -1)
       return;
     this.pendingDialogStack.splice(index, 1);
