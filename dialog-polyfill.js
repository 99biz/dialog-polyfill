--- conflicted
+++ resolved
@@ -330,26 +330,10 @@
     case 27: /* esc */
       event.preventDefault();
       event.stopPropagation();
-<<<<<<< HEAD
       var cancelEvent = new supportCustomEvent('cancel', {
         bubbles: false,
         cancelable: true
       });
-      if (dialog.dispatchEvent(cancelEvent)) {
-        dialog.close();
-=======
-      var cancelEvent;
-
-      if (typeof CustomEvent === 'function') { // IE 11 reports a `CustomEvent` object
-        cancelEvent = new CustomEvent('cancel', {
-          bubbles: false,
-          cancelable: true
-        });
-      } else {
-        cancelEvent = document.createEvent('HTMLEvents');
-        cancelEvent.initEvent('cancel', false, true);
->>>>>>> efe37687
-      }
       if (dialog.dispatchEvent(cancelEvent)) {
         dialog.close();
       }
@@ -408,14 +392,8 @@
 
   dialogPolyfill.dm = new dialogPolyfill.DialogManager();
 
-<<<<<<< HEAD
   document.addEventListener('keydown',
       dialogPolyfill.dm.handleKey.bind(dialogPolyfill.dm));
-=======
-  addEventListenerFn(document, 'keydown', function(event) {
-    dialogPolyfill.dm.handleKey.call(dialogPolyfill.dm, event);
-  });
->>>>>>> efe37687
 
   return dialogPolyfill;
 })();